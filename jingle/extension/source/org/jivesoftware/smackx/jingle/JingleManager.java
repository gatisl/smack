--- conflicted
+++ resolved
@@ -261,11 +261,7 @@
         // Enable the Jingle support on every established connection
         // The ServiceDiscoveryManager class should have been already
         // initialized
-<<<<<<< HEAD
         Connection.addConnectionCreationListener(new ConnectionCreationListener() {
-=======
-        XMPPConnection.addConnectionCreationListener(new ConnectionCreationListener() {
->>>>>>> 8a82e162
             public void connectionCreated(Connection connection) {
                 JingleManager.setServiceEnabled(connection, true);
             }
