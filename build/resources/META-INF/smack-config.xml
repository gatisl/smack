--- conflicted
+++ resolved
@@ -2,24 +2,6 @@
 <!-- Smack configuration file. -->
 <smack>
 
-<<<<<<< HEAD
-    <!-- Classes that will be loaded when Smack starts -->
-    <startupClasses>
-        <className>org.jivesoftware.smackx.ServiceDiscoveryManager</className>
-        <className>org.jivesoftware.smack.PrivacyListManager</className>
-        <className>org.jivesoftware.smackx.XHTMLManager</className>
-        <className>org.jivesoftware.smackx.muc.MultiUserChat</className>
-        <className>org.jivesoftware.smackx.bytestreams.ibb.InBandBytestreamManager</className>
-        <className>org.jivesoftware.smackx.bytestreams.socks5.Socks5BytestreamManager</className>
-        <className>org.jivesoftware.smackx.filetransfer.FileTransferManager</className>
-        <className>org.jivesoftware.smackx.LastActivityManager</className>
-        <className>org.jivesoftware.smack.ReconnectionManager</className>
-        <className>org.jivesoftware.smackx.commands.AdHocCommandManager</className>
-        <className>org.jivesoftware.smack.util.dns.JavaxResolver</className>
-    </startupClasses>
-
-=======
->>>>>>> df022d15
     <!-- Packet reply timeout in milliseconds -->
     <packetReplyTimeout>5000</packetReplyTimeout>
 
@@ -34,11 +16,6 @@
 
     <!-- Port of the local Socks5 proxy -->
     <packetCollectorSize>10000</packetCollectorSize>
-<<<<<<< HEAD
-
-    <!-- Default interval (seconds) in which the Ping Manager sends ping request to the server (30 minutes) -->
-    <defaultPingInterval>1800</defaultPingInterval>
-=======
     
     <!-- Automatic enable Entity Caps (XEP-0115) for new connections -->
     <autoEnableEntityCaps>false</autoEnableEntityCaps>
@@ -59,9 +36,5 @@
         <className>org.jivesoftware.smack.util.dns.JavaxResolver</className>
         <className>org.jivesoftware.smackx.ping.PingManager</className>
     </startupClasses>
->>>>>>> df022d15
-
-    <!-- Automatic enable Entity Caps (XEP-0115) for new connections -->
-    <autoEnableEntityCaps>false</autoEnableEntityCaps>
 
 </smack>