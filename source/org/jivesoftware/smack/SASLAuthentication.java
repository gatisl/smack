--- conflicted
+++ resolved
@@ -1,502 +1,472 @@
-/**
- * $RCSfile$
- * $Revision$
- * $Date$
- *
- * Copyright 2003-2007 Jive Software.
- *
- * All rights reserved. Licensed under the Apache License, Version 2.0 (the "License");
- * you may not use this file except in compliance with the License.
- * You may obtain a copy of the License at
- *
- *     http://www.apache.org/licenses/LICENSE-2.0
- *
- * Unless required by applicable law or agreed to in writing, software
- * distributed under the License is distributed on an "AS IS" BASIS,
- * WITHOUT WARRANTIES OR CONDITIONS OF ANY KIND, either express or implied.
- * See the License for the specific language governing permissions and
- * limitations under the License.
- */
-
-package org.jivesoftware.smack;
-
-import org.jivesoftware.smack.packet.Packet;
-import org.jivesoftware.smack.sasl.*;
-
-import javax.security.auth.callback.CallbackHandler;
-import java.io.IOException;
-import java.lang.reflect.Constructor;
-import java.util.*;
-
-/**
- * <p>This class is responsible authenticating the user using SASL, binding the resource
- * to the connection and establishing a session with the server.</p>
- *
- * <p>Once TLS has been negotiated (i.e. the connection has been secured) it is possible to
- * register with the server or authenticate using SASL. If the server does not support
- * SASL then Smack will throw an XMPPException.</p>
- *
- * <p>The server may support many SASL mechanisms to use for authenticating. Out of the box
- * Smack provides several SASL mechanisms, but it is possible to register new SASL Mechanisms. Use
- * {@link #registerSASLMechanism(String, Class)} to register a new mechanisms. A registered
- * mechanism wont be used until {@link #supportSASLMechanism(String, int)} is called. By default,
- * the list of supported SASL mechanisms is determined from the {@link SmackConfiguration}. </p>
- *
- * <p>Once the user has been authenticated with SASL, it is necessary to bind a resource for
- * the connection. If no resource is passed in {@link #authenticate(String, String, String)}
- * then the server will assign a resource for the connection. In case a resource is passed
- * then the server will receive the desired resource but may assign a modified resource for
- * the connection.</p>
- *
- * <p>Once a resource has been binded and if the server supports sessions then Smack will establish
- * a session so that instant messaging and presence functionalities may be used.</p>
- *
- * @see org.jivesoftware.smack.sasl.SASLMechanism
- *
- * @author Gaston Dombiak
- * @author Jay Kline
- */
-public class SASLAuthentication {
-
-    private static Map<String, Class<? extends SASLMechanism>> implementedMechanisms = new HashMap<String, Class<? extends SASLMechanism>>();
-    private static List<String> mechanismsPreferences = new ArrayList<String>();
-
-    private Connection connection;
-    private Collection<String> serverMechanisms = new ArrayList<String>();
-    private SASLMechanism currentMechanism = null;
-    /**
-     * Boolean indicating if SASL negotiation has finished and was successful.
-     */
-    private boolean saslNegotiated;
-    /**
-     * Boolean indication if SASL authentication has failed. When failed the server may end
-     * the connection.
-     */
-    private boolean saslFailed;
-    /**
-     * The SASL related error condition if there was one provided by the server.
-     */
-    private String errorCondition;
-
-    static {
-
-        // Register SASL mechanisms supported by Smack
-        registerSASLMechanism("EXTERNAL", SASLExternalMechanism.class);
-        registerSASLMechanism("GSSAPI", SASLGSSAPIMechanism.class);
-        registerSASLMechanism("DIGEST-MD5", SASLDigestMD5Mechanism.class);
-        registerSASLMechanism("CRAM-MD5", SASLCramMD5Mechanism.class);
-        registerSASLMechanism("PLAIN", SASLPlainMechanism.class);
-        registerSASLMechanism("ANONYMOUS", SASLAnonymous.class);
-
-        supportSASLMechanism("GSSAPI",0);
-        supportSASLMechanism("DIGEST-MD5",1);
-        supportSASLMechanism("CRAM-MD5",2);
-        supportSASLMechanism("PLAIN",3);
-        supportSASLMechanism("ANONYMOUS",4);
-
-    }
-
-    /**
-     * Registers a new SASL mechanism
-     *
-     * @param name   common name of the SASL mechanism. E.g.: PLAIN, DIGEST-MD5 or KERBEROS_V4.
-     * @param mClass a SASLMechanism subclass.
-     */
-    public static void registerSASLMechanism(String name, Class<? extends SASLMechanism> mClass) {
-        implementedMechanisms.put(name, mClass);
-    }
-
-    /**
-     * Unregisters an existing SASL mechanism. Once the mechanism has been unregistered it won't
-     * be possible to authenticate users using the removed SASL mechanism. It also removes the
-     * mechanism from the supported list.
-     *
-     * @param name common name of the SASL mechanism. E.g.: PLAIN, DIGEST-MD5 or KERBEROS_V4.
-     */
-    public static void unregisterSASLMechanism(String name) {
-        implementedMechanisms.remove(name);
-        mechanismsPreferences.remove(name);
-    }
-
-
-    /**
-     * Registers a new SASL mechanism in the specified preference position. The client will try
-     * to authenticate using the most prefered SASL mechanism that is also supported by the server.
-     * The SASL mechanism must be registered via {@link #registerSASLMechanism(String, Class)}
-     *
-     * @param name common name of the SASL mechanism. E.g.: PLAIN, DIGEST-MD5 or KERBEROS_V4.
-     */
-    public static void supportSASLMechanism(String name) {
-        mechanismsPreferences.add(0, name);
-    }
-
-    /**
-     * Registers a new SASL mechanism in the specified preference position. The client will try
-     * to authenticate using the most prefered SASL mechanism that is also supported by the server.
-     * Use the <tt>index</tt> parameter to set the level of preference of the new SASL mechanism.
-     * A value of 0 means that the mechanism is the most prefered one. The SASL mechanism must be
-     * registered via {@link #registerSASLMechanism(String, Class)}
-     *
-     * @param name common name of the SASL mechanism. E.g.: PLAIN, DIGEST-MD5 or KERBEROS_V4.
-     * @param index preference position amongst all the implemented SASL mechanism. Starts with 0.
-     */
-    public static void supportSASLMechanism(String name, int index) {
-        mechanismsPreferences.add(index, name);
-    }
-
-    /**
-     * Un-supports an existing SASL mechanism. Once the mechanism has been unregistered it won't
-     * be possible to authenticate users using the removed SASL mechanism. Note that the mechanism
-     * is still registered, but will just not be used.
-     *
-     * @param name common name of the SASL mechanism. E.g.: PLAIN, DIGEST-MD5 or KERBEROS_V4.
-     */
-    public static void unsupportSASLMechanism(String name) {
-        mechanismsPreferences.remove(name);
-    }
-
-    /**
-     * Returns the registerd SASLMechanism classes sorted by the level of preference.
-     *
-     * @return the registerd SASLMechanism classes sorted by the level of preference.
-     */
-    public static List<Class<? extends SASLMechanism>> getRegisterSASLMechanisms() {
-        List<Class<? extends SASLMechanism>> answer = new ArrayList<Class<? extends SASLMechanism>>();
-        for (String mechanismsPreference : mechanismsPreferences) {
-            answer.add(implementedMechanisms.get(mechanismsPreference));
-        }
-        return answer;
-    }
-
-    SASLAuthentication(Connection connection) {
-        super();
-        this.connection = connection;
-        this.init();
-    }
-
-    /**
-     * Returns true if the server offered ANONYMOUS SASL as a way to authenticate users.
-     *
-     * @return true if the server offered ANONYMOUS SASL as a way to authenticate users.
-     */
-    public boolean hasAnonymousAuthentication() {
-        return serverMechanisms.contains("ANONYMOUS");
-    }
-
-    /**
-     * Returns true if the server offered SASL authentication besides ANONYMOUS SASL.
-     *
-     * @return true if the server offered SASL authentication besides ANONYMOUS SASL.
-     */
-    public boolean hasNonAnonymousAuthentication() {
-        return !serverMechanisms.isEmpty() && (serverMechanisms.size() != 1 || !hasAnonymousAuthentication());
-    }
-
-    /**
-     * Performs SASL authentication of the specified user. If SASL authentication was successful
-     * then resource binding and session establishment will be performed. This method will return
-     * the full JID provided by the server while binding a resource to the connection.<p>
-     *
-     * The server may assign a full JID with a username or resource different than the requested
-     * by this method.
-     *
-     * @param username the username that is authenticating with the server.
-     * @param cbh the CallbackHandler used to get information from the user
-     * @return the full JID provided by the server while binding a resource to the connection.
-     * @throws XMPPException if an error occures while authenticating.
-     */
-    public String authenticate(String username, CallbackHandler cbh)
-            throws XMPPException {
-        // Locate the SASLMechanism to use
-        String selectedMechanism = null;
-        for (String mechanism : mechanismsPreferences) {
-            if (implementedMechanisms.containsKey(mechanism) &&
-                    serverMechanisms.contains(mechanism)) {
-                selectedMechanism = mechanism;
-                break;
-            }
-        }
-        if (selectedMechanism != null) {
-            // A SASL mechanism was found. Authenticate using the selected mechanism and then
-            // proceed to bind a resource
-            try {
-                Class<? extends SASLMechanism> mechanismClass = implementedMechanisms.get(selectedMechanism);
-                Constructor<? extends SASLMechanism> constructor = mechanismClass.getConstructor(SASLAuthentication.class);
-                currentMechanism = constructor.newInstance(this);
-                // Trigger SASL authentication with the selected mechanism. We use
-                // connection.getHost() since GSAPI requires the FQDN of the server, which
-                // may not match the XMPP domain.
-                currentMechanism.authenticate(username, connection.getHost(), cbh);
-
-                // Wait until SASL negotiation finishes
-                synchronized (this) {
-                    if (!saslNegotiated && !saslFailed) {
-                        try {
-                            wait(30000);
-                        }
-                        catch (InterruptedException e) {
-                            // Ignore
-                        }
-                    }
-                }
-
-                if (!saslNegotiated) {
-                    // SASL authentication failed and the server may have closed the connection
-                    // so throw an exception
-                    if (errorCondition != null) {
-                        throw new XMPPException("SASL authentication " +
-                                selectedMechanism + " failed: " + errorCondition);
-                    }
-                    else {
-                        throw new XMPPException("SASL authentication failed using mechanism " +
-                                selectedMechanism);
-                    }
-                }
-            }
-            catch (XMPPException e) {
-                throw e;
-            }
-            catch (Exception e) {
-                e.printStackTrace();
-            }
-        }
-        else {
-            throw new XMPPException("SASL Authentication failed. No known authentication mechanisims.");
-        }
-        throw new XMPPException("SASL authentication failed");
-    }
-
-    /**
-     * Performs SASL authentication of the specified user. If SASL authentication was successful
-     * then resource binding and session establishment will be performed. This method will return
-     * the full JID provided by the server while binding a resource to the connection.<p>
-     *
-     * The server may assign a full JID with a username or resource different than the requested
-     * by this method.
-     *
-     * @param username the username that is authenticating with the server.
-     * @param password the password to send to the server.
-     * @throws XMPPException if an error occures while authenticating.
-     */
-    public void authenticate(String username, String password)
-            throws XMPPException {
-        // Locate the SASLMechanism to use
-        String selectedMechanism = null;
-        for (String mechanism : mechanismsPreferences) {
-            if (implementedMechanisms.containsKey(mechanism) &&
-                    serverMechanisms.contains(mechanism)) {
-                selectedMechanism = mechanism;
-                break;
-            }
-        }
-        if (selectedMechanism != null) {
-            // A SASL mechanism was found. Authenticate using the selected mechanism and then
-            // return
-            try {
-                Class<? extends SASLMechanism> mechanismClass = implementedMechanisms.get(selectedMechanism);
-                Constructor<? extends SASLMechanism> constructor = mechanismClass.getConstructor(SASLAuthentication.class);
-                currentMechanism = constructor.newInstance(this);
-                // Trigger SASL authentication with the selected mechanism. We use
-                // connection.getHost() since GSAPI requires the FQDN of the server, which
-                // may not match the XMPP domain.
-                currentMechanism.authenticate(username, connection.getServiceName(), password);
-
-                // Wait until SASL negotiation finishes
-                synchronized (this) {
-                    if (!saslNegotiated && !saslFailed) {
-                        try {
-                            wait(30000);
-                        }
-                        catch (InterruptedException e) {
-                            // Ignore
-                        }
-                    }
-                }
-
-                if (!saslNegotiated) {
-                    // SASL authentication failed and the server may have closed the connection
-                    // so throw an exception
-                    if (errorCondition != null) {
-                        throw new XMPPException("SASL authentication " +
-                                selectedMechanism + " failed: " + errorCondition);
-                    }
-                    else {
-                        throw new XMPPException("SASL authentication failed using mechanism " +
-                                selectedMechanism);
-                    }
-                }
-            }
-            catch (XMPPException e) {
-                throw e;
-            }
-            catch (Exception e) {
-                e.printStackTrace();
-                // SASL authentication failed so bail out
-                throw new XMPPException("SASL authentication failed", e);
-            }
-        }
-        else {
-            throw new XMPPException("No supported SASL authentication mechanism available.");
-        }
-    }
-
-    /**
-     * Performs ANONYMOUS SASL authentication. If SASL authentication was successful
-     * then resource binding and session establishment will be performed. This method will return
-     * the full JID provided by the server while binding a resource to the connection.<p>
-     *
-     * The server will assign a full JID with a randomly generated resource and possibly with
-     * no username.
-     *
-     * @throws XMPPException if an error occures while authenticating.
-     */
-    public void authenticateAnonymously() throws XMPPException {
-        try {
-            currentMechanism = new SASLAnonymous(this);
-            currentMechanism.authenticate(null,null,"");
-
-            // Wait until SASL negotiation finishes
-            synchronized (this) {
-                if (!saslNegotiated && !saslFailed) {
-                    try {
-                        wait(5000);
-                    }
-                    catch (InterruptedException e) {
-                        // Ignore
-                    }
-                }
-            }
-
-            if (!saslNegotiated) {
-                // SASL authentication failed and the server may have closed the connection
-                // so throw an exception
-                if (errorCondition != null) {
-                    throw new XMPPException("SASL authentication failed: " + errorCondition);
-                }
-                else {
-                    throw new XMPPException("SASL authentication failed");
-                }
-            }
-<<<<<<< HEAD
-
-            if (saslNegotiated) {
-                // Bind a resource for this connection and
-                return bindResourceAndEstablishSession("");
-            }
-            else {
-                return new NonSASLAuthentication(connection).authenticateAnonymously();
-            }
-        } catch (IOException e) {
-            return new NonSASLAuthentication(connection).authenticateAnonymously();
-        }
-    }
-
-    private String bindResourceAndEstablishSession(String resource) throws XMPPException {
-	// do not bind if null resource. use "" instead
-	if (resource == null)
-	    return null;
-        // Wait until server sends response containing the <bind> element
-        synchronized (this) {
-            if (!resourceBinded) {
-                try {
-                    wait(30000);
-                }
-                catch (InterruptedException e) {
-                    // Ignore
-                }
-            }
-=======
-        } catch (IOException e) {
-            throw new XMPPException("SASL authentication failed", e);
->>>>>>> 3be91c3f
-        }
-    }
-
-    /**
-     * Sets the available SASL mechanism reported by the server. The server will report the
-     * available SASL mechanism once the TLS negotiation was successful. This information is
-     * stored and will be used when doing the authentication for logging in the user.
-     *
-     * @param mechanisms collection of strings with the available SASL mechanism reported
-     *                   by the server.
-     */
-    void setAvailableSASLMethods(Collection<String> mechanisms) {
-        this.serverMechanisms = mechanisms;
-    }
-
-    /**
-     * Returns true if the user was able to authenticate with the server usins SASL.
-     *
-     * @return true if the user was able to authenticate with the server usins SASL.
-     */
-    public boolean isAuthenticated() {
-        return saslNegotiated;
-    }
-
-    /**
-     * The server is challenging the SASL authentication we just sent. Forward the challenge
-     * to the current SASLMechanism we are using. The SASLMechanism will send a response to
-     * the server. The length of the challenge-response sequence varies according to the
-     * SASLMechanism in use.
-     *
-     * @param challenge a base64 encoded string representing the challenge.
-     * @throws IOException If a network error occures while authenticating.
-     */
-    void challengeReceived(String challenge) throws IOException {
-        currentMechanism.challengeReceived(challenge);
-    }
-
-    /**
-     * Notification message saying that SASL authentication was successful. The next step
-     * would be to bind the resource.
-     */
-    void authenticated() {
-        synchronized (this) {
-            saslNegotiated = true;
-            // Wake up the thread that is waiting in the #authenticate method
-            notify();
-        }
-    }
-
-    /**
-     * Notification message saying that SASL authentication has failed. The server may have
-     * closed the connection depending on the number of possible retries.
-     * 
-     * @deprecated replaced by {@see #authenticationFailed(String)}.
-     */
-    void authenticationFailed() {
-        authenticationFailed(null);
-    }
-
-    /**
-     * Notification message saying that SASL authentication has failed. The server may have
-     * closed the connection depending on the number of possible retries.
-     * 
-     * @param condition the error condition provided by the server.
-     */
-    void authenticationFailed(String condition) {
-        synchronized (this) {
-            saslFailed = true;
-            errorCondition = condition;
-            // Wake up the thread that is waiting in the #authenticate method
-            notify();
-        }
-    }
-
-    public void send(Packet stanza) {
-        connection.sendPacket(stanza);
-    }
-
-    /**
-     * Initializes the internal state in order to be able to be reused. The authentication
-     * is used by the connection at the first login and then reused after the connection
-     * is disconnected and then reconnected.
-     */
-    protected void init() {
-        saslNegotiated = false;
-        saslFailed = false;
-	// XXX HACK TODO
-        connection.resourceBinded = false;
-        connection.sessionSupported = false;
-    }
-}
+/**
+ * $RCSfile$
+ * $Revision$
+ * $Date$
+ *
+ * Copyright 2003-2007 Jive Software.
+ *
+ * All rights reserved. Licensed under the Apache License, Version 2.0 (the "License");
+ * you may not use this file except in compliance with the License.
+ * You may obtain a copy of the License at
+ *
+ *     http://www.apache.org/licenses/LICENSE-2.0
+ *
+ * Unless required by applicable law or agreed to in writing, software
+ * distributed under the License is distributed on an "AS IS" BASIS,
+ * WITHOUT WARRANTIES OR CONDITIONS OF ANY KIND, either express or implied.
+ * See the License for the specific language governing permissions and
+ * limitations under the License.
+ */
+
+package org.jivesoftware.smack;
+
+import org.jivesoftware.smack.packet.Packet;
+import org.jivesoftware.smack.sasl.*;
+
+import javax.security.auth.callback.CallbackHandler;
+import java.io.IOException;
+import java.lang.reflect.Constructor;
+import java.util.*;
+
+/**
+ * <p>This class is responsible authenticating the user using SASL, binding the resource
+ * to the connection and establishing a session with the server.</p>
+ *
+ * <p>Once TLS has been negotiated (i.e. the connection has been secured) it is possible to
+ * register with the server or authenticate using SASL. If the server does not support
+ * SASL then Smack will throw an XMPPException.</p>
+ *
+ * <p>The server may support many SASL mechanisms to use for authenticating. Out of the box
+ * Smack provides several SASL mechanisms, but it is possible to register new SASL Mechanisms. Use
+ * {@link #registerSASLMechanism(String, Class)} to register a new mechanisms. A registered
+ * mechanism wont be used until {@link #supportSASLMechanism(String, int)} is called. By default,
+ * the list of supported SASL mechanisms is determined from the {@link SmackConfiguration}. </p>
+ *
+ * <p>Once the user has been authenticated with SASL, it is necessary to bind a resource for
+ * the connection. If no resource is passed in {@link #authenticate(String, String, String)}
+ * then the server will assign a resource for the connection. In case a resource is passed
+ * then the server will receive the desired resource but may assign a modified resource for
+ * the connection.</p>
+ *
+ * <p>Once a resource has been binded and if the server supports sessions then Smack will establish
+ * a session so that instant messaging and presence functionalities may be used.</p>
+ *
+ * @see org.jivesoftware.smack.sasl.SASLMechanism
+ *
+ * @author Gaston Dombiak
+ * @author Jay Kline
+ */
+public class SASLAuthentication {
+
+    private static Map<String, Class<? extends SASLMechanism>> implementedMechanisms = new HashMap<String, Class<? extends SASLMechanism>>();
+    private static List<String> mechanismsPreferences = new ArrayList<String>();
+
+    private Connection connection;
+    private Collection<String> serverMechanisms = new ArrayList<String>();
+    private SASLMechanism currentMechanism = null;
+    /**
+     * Boolean indicating if SASL negotiation has finished and was successful.
+     */
+    private boolean saslNegotiated;
+    /**
+     * Boolean indication if SASL authentication has failed. When failed the server may end
+     * the connection.
+     */
+    private boolean saslFailed;
+    /**
+     * The SASL related error condition if there was one provided by the server.
+     */
+    private String errorCondition;
+
+    static {
+
+        // Register SASL mechanisms supported by Smack
+        registerSASLMechanism("EXTERNAL", SASLExternalMechanism.class);
+        registerSASLMechanism("GSSAPI", SASLGSSAPIMechanism.class);
+        registerSASLMechanism("DIGEST-MD5", SASLDigestMD5Mechanism.class);
+        registerSASLMechanism("CRAM-MD5", SASLCramMD5Mechanism.class);
+        registerSASLMechanism("PLAIN", SASLPlainMechanism.class);
+        registerSASLMechanism("ANONYMOUS", SASLAnonymous.class);
+
+        supportSASLMechanism("GSSAPI",0);
+        supportSASLMechanism("DIGEST-MD5",1);
+        supportSASLMechanism("CRAM-MD5",2);
+        supportSASLMechanism("PLAIN",3);
+        supportSASLMechanism("ANONYMOUS",4);
+
+    }
+
+    /**
+     * Registers a new SASL mechanism
+     *
+     * @param name   common name of the SASL mechanism. E.g.: PLAIN, DIGEST-MD5 or KERBEROS_V4.
+     * @param mClass a SASLMechanism subclass.
+     */
+    public static void registerSASLMechanism(String name, Class<? extends SASLMechanism> mClass) {
+        implementedMechanisms.put(name, mClass);
+    }
+
+    /**
+     * Unregisters an existing SASL mechanism. Once the mechanism has been unregistered it won't
+     * be possible to authenticate users using the removed SASL mechanism. It also removes the
+     * mechanism from the supported list.
+     *
+     * @param name common name of the SASL mechanism. E.g.: PLAIN, DIGEST-MD5 or KERBEROS_V4.
+     */
+    public static void unregisterSASLMechanism(String name) {
+        implementedMechanisms.remove(name);
+        mechanismsPreferences.remove(name);
+    }
+
+
+    /**
+     * Registers a new SASL mechanism in the specified preference position. The client will try
+     * to authenticate using the most prefered SASL mechanism that is also supported by the server.
+     * The SASL mechanism must be registered via {@link #registerSASLMechanism(String, Class)}
+     *
+     * @param name common name of the SASL mechanism. E.g.: PLAIN, DIGEST-MD5 or KERBEROS_V4.
+     */
+    public static void supportSASLMechanism(String name) {
+        mechanismsPreferences.add(0, name);
+    }
+
+    /**
+     * Registers a new SASL mechanism in the specified preference position. The client will try
+     * to authenticate using the most prefered SASL mechanism that is also supported by the server.
+     * Use the <tt>index</tt> parameter to set the level of preference of the new SASL mechanism.
+     * A value of 0 means that the mechanism is the most prefered one. The SASL mechanism must be
+     * registered via {@link #registerSASLMechanism(String, Class)}
+     *
+     * @param name common name of the SASL mechanism. E.g.: PLAIN, DIGEST-MD5 or KERBEROS_V4.
+     * @param index preference position amongst all the implemented SASL mechanism. Starts with 0.
+     */
+    public static void supportSASLMechanism(String name, int index) {
+        mechanismsPreferences.add(index, name);
+    }
+
+    /**
+     * Un-supports an existing SASL mechanism. Once the mechanism has been unregistered it won't
+     * be possible to authenticate users using the removed SASL mechanism. Note that the mechanism
+     * is still registered, but will just not be used.
+     *
+     * @param name common name of the SASL mechanism. E.g.: PLAIN, DIGEST-MD5 or KERBEROS_V4.
+     */
+    public static void unsupportSASLMechanism(String name) {
+        mechanismsPreferences.remove(name);
+    }
+
+    /**
+     * Returns the registerd SASLMechanism classes sorted by the level of preference.
+     *
+     * @return the registerd SASLMechanism classes sorted by the level of preference.
+     */
+    public static List<Class<? extends SASLMechanism>> getRegisterSASLMechanisms() {
+        List<Class<? extends SASLMechanism>> answer = new ArrayList<Class<? extends SASLMechanism>>();
+        for (String mechanismsPreference : mechanismsPreferences) {
+            answer.add(implementedMechanisms.get(mechanismsPreference));
+        }
+        return answer;
+    }
+
+    SASLAuthentication(Connection connection) {
+        super();
+        this.connection = connection;
+        this.init();
+    }
+
+    /**
+     * Returns true if the server offered ANONYMOUS SASL as a way to authenticate users.
+     *
+     * @return true if the server offered ANONYMOUS SASL as a way to authenticate users.
+     */
+    public boolean hasAnonymousAuthentication() {
+        return serverMechanisms.contains("ANONYMOUS");
+    }
+
+    /**
+     * Returns true if the server offered SASL authentication besides ANONYMOUS SASL.
+     *
+     * @return true if the server offered SASL authentication besides ANONYMOUS SASL.
+     */
+    public boolean hasNonAnonymousAuthentication() {
+        return !serverMechanisms.isEmpty() && (serverMechanisms.size() != 1 || !hasAnonymousAuthentication());
+    }
+
+    /**
+     * Performs SASL authentication of the specified user. If SASL authentication was successful
+     * then resource binding and session establishment will be performed. This method will return
+     * the full JID provided by the server while binding a resource to the connection.<p>
+     *
+     * The server may assign a full JID with a username or resource different than the requested
+     * by this method.
+     *
+     * @param username the username that is authenticating with the server.
+     * @param cbh the CallbackHandler used to get information from the user
+     * @return the full JID provided by the server while binding a resource to the connection.
+     * @throws XMPPException if an error occures while authenticating.
+     */
+    public String authenticate(String username, CallbackHandler cbh)
+            throws XMPPException {
+        // Locate the SASLMechanism to use
+        String selectedMechanism = null;
+        for (String mechanism : mechanismsPreferences) {
+            if (implementedMechanisms.containsKey(mechanism) &&
+                    serverMechanisms.contains(mechanism)) {
+                selectedMechanism = mechanism;
+                break;
+            }
+        }
+        if (selectedMechanism != null) {
+            // A SASL mechanism was found. Authenticate using the selected mechanism and then
+            // proceed to bind a resource
+            try {
+                Class<? extends SASLMechanism> mechanismClass = implementedMechanisms.get(selectedMechanism);
+                Constructor<? extends SASLMechanism> constructor = mechanismClass.getConstructor(SASLAuthentication.class);
+                currentMechanism = constructor.newInstance(this);
+                // Trigger SASL authentication with the selected mechanism. We use
+                // connection.getHost() since GSAPI requires the FQDN of the server, which
+                // may not match the XMPP domain.
+                currentMechanism.authenticate(username, connection.getHost(), cbh);
+
+                // Wait until SASL negotiation finishes
+                synchronized (this) {
+                    if (!saslNegotiated && !saslFailed) {
+                        try {
+                            wait(30000);
+                        }
+                        catch (InterruptedException e) {
+                            // Ignore
+                        }
+                    }
+                }
+
+                if (!saslNegotiated) {
+                    // SASL authentication failed and the server may have closed the connection
+                    // so throw an exception
+                    if (errorCondition != null) {
+                        throw new XMPPException("SASL authentication " +
+                                selectedMechanism + " failed: " + errorCondition);
+                    }
+                    else {
+                        throw new XMPPException("SASL authentication failed using mechanism " +
+                                selectedMechanism);
+                    }
+                }
+            }
+            catch (XMPPException e) {
+                throw e;
+            }
+            catch (Exception e) {
+                e.printStackTrace();
+            }
+        }
+        else {
+            throw new XMPPException("SASL Authentication failed. No known authentication mechanisims.");
+        }
+        throw new XMPPException("SASL authentication failed");
+    }
+
+    /**
+     * Performs SASL authentication of the specified user. If SASL authentication was successful
+     * then resource binding and session establishment will be performed. This method will return
+     * the full JID provided by the server while binding a resource to the connection.<p>
+     *
+     * The server may assign a full JID with a username or resource different than the requested
+     * by this method.
+     *
+     * @param username the username that is authenticating with the server.
+     * @param password the password to send to the server.
+     * @throws XMPPException if an error occures while authenticating.
+     */
+    public void authenticate(String username, String password)
+            throws XMPPException {
+        // Locate the SASLMechanism to use
+        String selectedMechanism = null;
+        for (String mechanism : mechanismsPreferences) {
+            if (implementedMechanisms.containsKey(mechanism) &&
+                    serverMechanisms.contains(mechanism)) {
+                selectedMechanism = mechanism;
+                break;
+            }
+        }
+        if (selectedMechanism != null) {
+            // A SASL mechanism was found. Authenticate using the selected mechanism and then
+            // return
+            try {
+                Class<? extends SASLMechanism> mechanismClass = implementedMechanisms.get(selectedMechanism);
+                Constructor<? extends SASLMechanism> constructor = mechanismClass.getConstructor(SASLAuthentication.class);
+                currentMechanism = constructor.newInstance(this);
+                // Trigger SASL authentication with the selected mechanism. We use
+                // connection.getHost() since GSAPI requires the FQDN of the server, which
+                // may not match the XMPP domain.
+                currentMechanism.authenticate(username, connection.getServiceName(), password);
+
+                // Wait until SASL negotiation finishes
+                synchronized (this) {
+                    if (!saslNegotiated && !saslFailed) {
+                        try {
+                            wait(30000);
+                        }
+                        catch (InterruptedException e) {
+                            // Ignore
+                        }
+                    }
+                }
+
+                if (!saslNegotiated) {
+                    // SASL authentication failed and the server may have closed the connection
+                    // so throw an exception
+                    if (errorCondition != null) {
+                        throw new XMPPException("SASL authentication " +
+                                selectedMechanism + " failed: " + errorCondition);
+                    }
+                    else {
+                        throw new XMPPException("SASL authentication failed using mechanism " +
+                                selectedMechanism);
+                    }
+                }
+            }
+            catch (XMPPException e) {
+                throw e;
+            }
+            catch (Exception e) {
+                e.printStackTrace();
+                // SASL authentication failed so bail out
+                throw new XMPPException("SASL authentication failed", e);
+            }
+        }
+        else {
+            throw new XMPPException("No supported SASL authentication mechanism available.");
+        }
+    }
+
+    /**
+     * Performs ANONYMOUS SASL authentication. If SASL authentication was successful
+     * then resource binding and session establishment will be performed. This method will return
+     * the full JID provided by the server while binding a resource to the connection.<p>
+     *
+     * The server will assign a full JID with a randomly generated resource and possibly with
+     * no username.
+     *
+     * @throws XMPPException if an error occures while authenticating.
+     */
+    public void authenticateAnonymously() throws XMPPException {
+        try {
+            currentMechanism = new SASLAnonymous(this);
+            currentMechanism.authenticate(null,null,"");
+
+            // Wait until SASL negotiation finishes
+            synchronized (this) {
+                if (!saslNegotiated && !saslFailed) {
+                    try {
+                        wait(5000);
+                    }
+                    catch (InterruptedException e) {
+                        // Ignore
+                    }
+                }
+            }
+
+            if (!saslNegotiated) {
+                // SASL authentication failed and the server may have closed the connection
+                // so throw an exception
+                if (errorCondition != null) {
+                    throw new XMPPException("SASL authentication failed: " + errorCondition);
+                }
+                else {
+                    throw new XMPPException("SASL authentication failed");
+                }
+            }
+        } catch (IOException e) {
+            throw new XMPPException("SASL authentication failed", e);
+        }
+    }
+
+    /**
+     * Sets the available SASL mechanism reported by the server. The server will report the
+     * available SASL mechanism once the TLS negotiation was successful. This information is
+     * stored and will be used when doing the authentication for logging in the user.
+     *
+     * @param mechanisms collection of strings with the available SASL mechanism reported
+     *                   by the server.
+     */
+    void setAvailableSASLMethods(Collection<String> mechanisms) {
+        this.serverMechanisms = mechanisms;
+    }
+
+    /**
+     * Returns true if the user was able to authenticate with the server usins SASL.
+     *
+     * @return true if the user was able to authenticate with the server usins SASL.
+     */
+    public boolean isAuthenticated() {
+        return saslNegotiated;
+    }
+
+    /**
+     * The server is challenging the SASL authentication we just sent. Forward the challenge
+     * to the current SASLMechanism we are using. The SASLMechanism will send a response to
+     * the server. The length of the challenge-response sequence varies according to the
+     * SASLMechanism in use.
+     *
+     * @param challenge a base64 encoded string representing the challenge.
+     * @throws IOException If a network error occures while authenticating.
+     */
+    void challengeReceived(String challenge) throws IOException {
+        currentMechanism.challengeReceived(challenge);
+    }
+
+    /**
+     * Notification message saying that SASL authentication was successful. The next step
+     * would be to bind the resource.
+     */
+    void authenticated() {
+        synchronized (this) {
+            saslNegotiated = true;
+            // Wake up the thread that is waiting in the #authenticate method
+            notify();
+        }
+    }
+
+    /**
+     * Notification message saying that SASL authentication has failed. The server may have
+     * closed the connection depending on the number of possible retries.
+     * 
+     * @deprecated replaced by {@see #authenticationFailed(String)}.
+     */
+    void authenticationFailed() {
+        authenticationFailed(null);
+    }
+
+    /**
+     * Notification message saying that SASL authentication has failed. The server may have
+     * closed the connection depending on the number of possible retries.
+     * 
+     * @param condition the error condition provided by the server.
+     */
+    void authenticationFailed(String condition) {
+        synchronized (this) {
+            saslFailed = true;
+            errorCondition = condition;
+            // Wake up the thread that is waiting in the #authenticate method
+            notify();
+        }
+    }
+
+    public void send(Packet stanza) {
+        connection.sendPacket(stanza);
+    }
+
+    /**
+     * Initializes the internal state in order to be able to be reused. The authentication
+     * is used by the connection at the first login and then reused after the connection
+     * is disconnected and then reconnected.
+     */
+    protected void init() {
+        saslNegotiated = false;
+        saslFailed = false;
+	// XXX HACK TODO
+        connection.resourceBinded = false;
+        connection.sessionSupported = false;
+    }
+}