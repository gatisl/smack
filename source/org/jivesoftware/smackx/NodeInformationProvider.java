--- conflicted
+++ resolved
@@ -71,9 +71,5 @@
      *
      * @return a list of the packet extensions defined in the node.
      */
-<<<<<<< HEAD
-    public abstract List<PacketExtension> getNodePacketExtensions();
-=======
     List<PacketExtension> getNodePacketExtensions();
->>>>>>> df022d15
 }